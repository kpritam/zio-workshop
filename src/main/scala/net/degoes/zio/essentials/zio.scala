--- conflicted
+++ resolved
@@ -107,19 +107,6 @@
    * integer `42`, and ascribe the correct type.
    */
   val ioInt: ??? = ???
-
-<<<<<<< HEAD
-=======
-  /**
-   * EXERCISE 2
-   *
-   * Using the `ZIO.effectTotal` method, construct an effect that succeeds with
-   * the (lazily evaluated) specified value and ascribe the correct type.
-   */
-  lazy val bigList       = (1L to 100000000L).toList
-  lazy val bigListString = bigList.mkString("\n")
-  val ioString: ???      = ???
->>>>>>> 2105a931
 
   /**
    * EXERCISE 2
